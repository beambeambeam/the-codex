{
  "name": "@the-codex/web",
  "version": "0.0.1",
  "private": true,
  "dependencies": {
    "@dnd-kit/core": "^6.3.1",
    "@dnd-kit/modifiers": "^9.0.0",
    "@dnd-kit/sortable": "^10.0.0",
    "@dnd-kit/utilities": "^3.2.2",
    "@headless-tree/core": "^1.2.1",
    "@headless-tree/react": "^1.2.1",
    "@hookform/resolvers": "^5.1.1",
    "@radix-ui/react-avatar": "^1.1.10",
    "@radix-ui/react-dialog": "^1.1.14",
    "@radix-ui/react-dropdown-menu": "^2.1.15",
    "@radix-ui/react-hover-card": "^1.1.14",
    "@radix-ui/react-label": "^2.1.7",
    "@radix-ui/react-popover": "^1.1.14",
    "@radix-ui/react-select": "^2.2.5",
    "@radix-ui/react-separator": "^1.1.7",
    "@radix-ui/react-slider": "^1.3.5",
    "@radix-ui/react-slot": "^1.2.3",
    "@radix-ui/react-tooltip": "^1.2.7",
    "@radix-ui/react-use-layout-effect": "^1.1.1",
    "@t3-oss/env-nextjs": "^0.13.8",
    "@tailwindcss/postcss": "^4.1.10",
    "@tanstack/react-query": "^5.83.0",
    "@tanstack/react-table": "^8.21.3",
    "@xyflow/react": "^12.8.1",
    "class-variance-authority": "^0.7.1",
    "clsx": "^2.1.1",
    "cmdk": "^1.1.1",
    "date-fns": "^4.1.0",
    "lucide-react": "^0.525.0",
    "marked": "^16.0.0",
    "motion": "^12.23.3",
    "nanoid": "^5.1.5",
    "next": "~15.2.4",
    "next-themes": "^0.4.6",
    "nuqs": "^2.4.3",
<<<<<<< HEAD
=======
    "openapi-fetch": "^0.14.0",
    "openapi-react-query": "^0.5.0",
    "postcss": "8.4.38",
>>>>>>> e3c457c2
    "radix-ui": "^1.4.2",
    "react": "19.0.0",
    "react-day-picker": "^9.8.0",
    "react-dom": "19.0.0",
    "react-hook-form": "^7.59.0",
    "react-markdown": "^10.1.0",
    "react-textarea-autosize": "^8.5.9",
<<<<<<< HEAD
    "remark-breaks": "^4.0.0",
    "remark-gfm": "^4.0.1",
    "shiki": "^3.7.0",
=======
    "sonner": "^2.0.6",
>>>>>>> e3c457c2
    "tailwind-merge": "^3.3.1",
    "tailwindcss": "4.1.10",
    "@tailwindcss/typography": "^0.5.16",
    "zod": "^3.25.71",
    "zustand": "^5.0.6"
  },
  "devDependencies": {
    "openapi-typescript": "^7.8.0",
    "tw-animate-css": "^1.3.4"
  }
}<|MERGE_RESOLUTION|>--- conflicted
+++ resolved
@@ -38,12 +38,9 @@
     "next": "~15.2.4",
     "next-themes": "^0.4.6",
     "nuqs": "^2.4.3",
-<<<<<<< HEAD
-=======
     "openapi-fetch": "^0.14.0",
     "openapi-react-query": "^0.5.0",
     "postcss": "8.4.38",
->>>>>>> e3c457c2
     "radix-ui": "^1.4.2",
     "react": "19.0.0",
     "react-day-picker": "^9.8.0",
@@ -51,13 +48,10 @@
     "react-hook-form": "^7.59.0",
     "react-markdown": "^10.1.0",
     "react-textarea-autosize": "^8.5.9",
-<<<<<<< HEAD
     "remark-breaks": "^4.0.0",
     "remark-gfm": "^4.0.1",
     "shiki": "^3.7.0",
-=======
     "sonner": "^2.0.6",
->>>>>>> e3c457c2
     "tailwind-merge": "^3.3.1",
     "tailwindcss": "4.1.10",
     "@tailwindcss/typography": "^0.5.16",
