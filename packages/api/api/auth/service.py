"""Authentication utilities."""

from datetime import datetime, timedelta
from typing import Optional
from uuid import uuid4

import bcrypt
import jwt
from fastapi import HTTPException, status
from sqlalchemy.orm import Session

from ..models.user import Account, User
from ..models.user import Session as SessionModel


class AuthService:
    """Authentication service for handling user auth operations."""

    def __init__(self, db: Session, secret_key: str):
        """Initialize auth service."""
        self.db = db
        self.secret_key = secret_key
        self.algorithm = "HS256"
        # Default session durations
        self.default_session_duration = timedelta(days=7)  # 7 days default
        self.remember_me_duration = timedelta(days=30)  # 30 days for remember me

    def hash_password(self, password: str) -> str:
        """Hash a password using bcrypt."""
        salt = bcrypt.gensalt()
        return bcrypt.hashpw(password.encode("utf-8"), salt).decode("utf-8")

    def verify_password(self, password: str, hashed_password: str) -> bool:
        """Verify a password against its hash."""
        return bcrypt.checkpw(password.encode("utf-8"), hashed_password.encode("utf-8"))

    def create_session_token(
        self,
        account_id: str,
        session_id: str,
        expires_delta: Optional[timedelta] = None,
        remember_me: bool = False,
    ) -> str:
        """Create a session token with enhanced security."""
        if expires_delta:
            expire = datetime.utcnow() + expires_delta
        elif remember_me:
            expire = datetime.utcnow() + self.remember_me_duration
        else:
            expire = datetime.utcnow() + self.default_session_duration

        payload = {
            "account_id": account_id,
            "session_id": session_id,  # Include session ID for revocation
            "exp": expire,
            "iat": datetime.utcnow(),
            "type": "session",
            "remember_me": remember_me,
        }
        return jwt.encode(payload, self.secret_key, algorithm=self.algorithm)

    def verify_session_token(self, token: str) -> dict:
        """Verify and decode a session token with session validation."""
        try:
            payload = jwt.decode(token, self.secret_key, algorithms=[self.algorithm])
            if payload.get("type") != "session":
                raise HTTPException(
                    status_code=status.HTTP_401_UNAUTHORIZED,
                    detail="Invalid token type",
                )

            # Verify session still exists in database
            session_id = payload.get("session_id")
            if session_id and not self.get_session(session_id):
                raise HTTPException(
                    status_code=status.HTTP_401_UNAUTHORIZED,
                    detail="Session has been revoked",
                )

            return payload
<<<<<<< HEAD
        except jwt.ExpiredSignatureError as exc:
            raise HTTPException(
                status_code=status.HTTP_401_UNAUTHORIZED, detail="Session expired"
            ) from exc
        except Exception as exc:
=======
        except jwt.exceptions.JWTError as exc:
>>>>>>> 71970747
            raise HTTPException(
                status_code=status.HTTP_401_UNAUTHORIZED, detail="Invalid session token"
            ) from exc

    def create_user(self, username: str, email: str, password: str) -> User:
        """Create a new user with account."""
        # Check if user already exists
        existing_user = (
            self.db.query(User)
            .filter((User.username == username) | (User.email == email))
            .first()
        )

        if existing_user:
            raise HTTPException(
                status_code=status.HTTP_400_BAD_REQUEST,
                detail="Username or email already exists",
            )

        # Create user
        user = User(id=str(uuid4()), username=username, email=email)
        self.db.add(user)
        self.db.flush()

        # Create account
        account = Account(
            id=str(uuid4()), password=self.hash_password(password), user_id=user.id
        )
        self.db.add(account)
        self.db.commit()
        self.db.refresh(user)

        return user

    def authenticate_user(self, username: str, password: str) -> Optional[Account]:
        """Authenticate a user by username and password."""
        user = self.db.query(User).filter(User.username == username).first()
        if not user:
            return None

        account = self.db.query(Account).filter(Account.user_id == user.id).first()
        if not account:
            return None

        if not self.verify_password(password, account.password):
            return None

        return account

    def create_session_with_token(
        self,
        account_id: str,
        expires_delta: Optional[timedelta] = None,
        remember_me: bool = False,
    ) -> tuple[SessionModel, str]:
        """Create a session and return both session model and JWT token."""
        # Create session in database
        session = self.create_session(account_id, expires_delta)

        # Create JWT token with session ID
        token = self.create_session_token(
            account_id=account_id,
            session_id=session.id,
            expires_delta=expires_delta,
            remember_me=remember_me,
        )

        return session, token

    def create_session(
        self, account_id: str, expires_delta: Optional[timedelta] = None
    ) -> SessionModel:
        """Create a new session for an account."""
        if expires_delta:
            expires_at = datetime.utcnow() + expires_delta
        else:
            expires_at = datetime.utcnow() + self.default_session_duration

        session = SessionModel(
            id=str(uuid4()), account_id=account_id, expires_at=expires_at
        )
        self.db.add(session)
        self.db.commit()
        self.db.refresh(session)

        return session

    def get_session(self, session_id: str) -> Optional[SessionModel]:
        """Get a session by ID."""
        return (
            self.db.query(SessionModel)
            .filter(
                SessionModel.id == session_id,
                SessionModel.expires_at > datetime.utcnow(),
            )
            .first()
        )

    def delete_session(self, session_id: str) -> bool:
        """Delete a session."""
        session = (
            self.db.query(SessionModel).filter(SessionModel.id == session_id).first()
        )
        if session:
            self.db.delete(session)
            self.db.commit()
            return True
        return False

    def revoke_session_by_token(self, token: str) -> bool:
        """Revoke a session using its JWT token."""
        try:
            payload = self.verify_session_token(token)
            session_id = payload.get("session_id")
            if session_id:
                return self.delete_session(session_id)
        except HTTPException:
            pass
        return False

    def revoke_all_user_sessions(self, account_id: str) -> int:
        """Revoke all sessions for a specific account."""
        deleted_count = (
            self.db.query(SessionModel)
            .filter(SessionModel.account_id == account_id)
            .delete()
        )
        self.db.commit()
        return deleted_count

    def get_account_by_id(self, account_id: str) -> Optional[Account]:
        """Get account by ID."""
        return self.db.query(Account).filter(Account.id == account_id).first()

    def cleanup_expired_sessions(self) -> int:
        """Clean up expired sessions. Returns number of deleted sessions."""
        deleted_count = (
            self.db.query(SessionModel)
            .filter(SessionModel.expires_at <= datetime.utcnow())
            .delete()
        )
        self.db.commit()
        return deleted_count

    def refresh_session(
        self, token: str, extend_duration: bool = False
    ) -> Optional[str]:
        """Refresh a session token with optional duration extension."""
        try:
            payload = self.verify_session_token(token)
            account_id = payload.get("account_id")
            session_id = payload.get("session_id")
            remember_me = payload.get("remember_me", False)

            if not account_id or not session_id:
                return None

            # Check if session exists
            session = self.get_session(session_id)
            if not session:
                return None

            # Optionally extend session duration
            if extend_duration:
                new_expires_delta = (
                    self.remember_me_duration
                    if remember_me
                    else self.default_session_duration
                )
                session.expires_at = datetime.utcnow() + new_expires_delta
                self.db.commit()

            # Create new token
            return self.create_session_token(
                account_id=account_id, session_id=session_id, remember_me=remember_me
            )

        except HTTPException:
            return None

    def get_session_info(self, token: str) -> Optional[dict]:
        """Get session information from token."""
        try:
            payload = self.verify_session_token(token)
            session_id = payload.get("session_id")

            if session_id:
                session = self.get_session(session_id)
                if session:
                    return {
                        "session_id": session.id,
                        "account_id": session.account_id,
                        "expires_at": session.expires_at,
                        "remember_me": payload.get("remember_me", False),
                        "issued_at": datetime.fromtimestamp(payload.get("iat", 0)),
                    }
        except HTTPException:
            pass
        return None<|MERGE_RESOLUTION|>--- conflicted
+++ resolved
@@ -78,15 +78,12 @@
                 )
 
             return payload
-<<<<<<< HEAD
+          
         except jwt.ExpiredSignatureError as exc:
             raise HTTPException(
                 status_code=status.HTTP_401_UNAUTHORIZED, detail="Session expired"
             ) from exc
         except Exception as exc:
-=======
-        except jwt.exceptions.JWTError as exc:
->>>>>>> 71970747
             raise HTTPException(
                 status_code=status.HTTP_401_UNAUTHORIZED, detail="Invalid session token"
             ) from exc
