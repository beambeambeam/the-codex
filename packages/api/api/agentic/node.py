--- conflicted
+++ resolved
@@ -1,35 +1,29 @@
-from enum import Enum
 from typing import Any, Optional
 
-from ..document.schemas import ChunkSearchResponse
-from ..document.service import DocumentServiceSearch as DocumentService
-<<<<<<< HEAD
-from ..models.user import User
+from api.chat.schemas import CollectionChatHistoryCreate
+from api.chat.service import ChatService
+from api.collection.service import CollectionService
+from api.document.schemas import ChunkSearchResponse
+from api.document.service import DocumentServiceSearch as DocumentService
+from api.models.user import User
+
 from .core import TextEmbedder, call_llm, call_structured_llm
 from .core.prompts import render_collection_rag_agent_prompt
 from .pocketflow_custom import Node
 from .schemas import ChatHistory, ChatMessage, NodeStatus, SharedStore, UserIntent
-=======
-from .core import TextEmbedder, call_llm
-from .pocketflow_custom import Node
-from .schemas import SharedStore
->>>>>>> d8acb7db
 
 # Order: EmbedQueryNode -> SearchPgvectorNode -> GenerateResponseNode
 
 
-<<<<<<< HEAD
 class CollectionNode(Node):
     """
     Node to save data to the collection service.
     This node can be used to save any data that needs to be persisted across nodes.
     """
 
-    def __init__(
-        self, collection_service: CollectionService, name="", max_retries=1, wait=0
-    ):
+    def __init__(self, chat_service: ChatService, name="", max_retries=1, wait=0):
         super().__init__(name, max_retries, wait)
-        self.collection_service = collection_service
+        self.chat_service = chat_service
 
     def save_chat_history(
         self, collection_chat_id: str, current_user: User, message: ChatMessage
@@ -43,7 +37,7 @@
             content=message.content,
             collection_chat_id=collection_chat_id,
         )
-        return self.collection_service.add_chat_history(chat_message, current_user)
+        return self.chat_service.create_history(chat_message, current_user)
 
 
 class GetInputAppendHistoryNode(CollectionNode):
@@ -104,12 +98,6 @@
             f"GetUserIntentNode: Identified intent: {exec_res.intent.value} with confidence {exec_res.confidence}"
         )
         return exec_res.intent
-=======
-class NodeStatus(str, Enum):
-    DEFAULT = "default"  # Default status for nodes
-    RETRY = "retry"  # Status to indicate a retry is needed
-    ERROR = "error"  # Status to indicate an error occurred
->>>>>>> d8acb7db
 
 
 class EmbedQueryNode(Node):
@@ -197,7 +185,6 @@
         return NodeStatus.DEFAULT.value
 
 
-<<<<<<< HEAD
 class GenerateResponseNode(CollectionNode):
     """
     Node to generate a generic answer based on the user's question.
@@ -229,9 +216,6 @@
 
 
 class GenerateResponseFromContextNode(CollectionNode):
-=======
-class GenerateResponseNode(Node):
->>>>>>> d8acb7db
     def prep(self, shared: SharedStore) -> Optional[dict[str, Any]]:
         retrieved_contexts: list[ChunkSearchResponse] = shared.retrieved_contexts
 
@@ -245,13 +229,25 @@
 
         contexts: list[ChunkSearchResponse] = inputs["contexts"]
 
-        context_str_parts = []
+        messages: list[ChatMessage] = []
+
+        # Optionally add a system prompt
+        messages.append(
+            ChatMessage(
+                role="system",
+                content="You are a helpful assistant answering based on context.",
+            )
+        )
+
         for ctx_chunk in contexts:
-            context_str_parts.append(f"Content: {ctx_chunk.chunk_text}")
-
-        print(f"GenerateResponseNode: Calling LLM with {len(contexts)} contexts.")
+            messages.append(ChatMessage(role="user", content=ctx_chunk.chunk_text))
+
+        chat_history = ChatHistory(messages=messages)
+
+        print(f"GenerateResponseNode: Calling LLM with {len(messages)} messages.")
+
         try:
-            llm_answer = call_llm(context_str_parts)
+            llm_answer = call_llm(chat_history)
             return llm_answer
         except Exception as e:
             print(f"GenerateResponseNode: Error calling LLM: {e}")
@@ -259,5 +255,5 @@
 
     def post(self, shared: SharedStore, prep_res: Any, exec_res: str):
         shared.llm_answer = exec_res
-        print(f"GenerateResponseNode: LLM response generated: {exec_res[:50]}...")
+        print(f"GenerateResponseNode: LLM response generated: {exec_res[:1000]}...")
         return NodeStatus.DEFAULT.value