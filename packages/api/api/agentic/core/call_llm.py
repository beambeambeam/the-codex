import os
<<<<<<< HEAD
from typing import TypeVar, Union
=======
>>>>>>> d8acb7db

import instructor
import litellm
from dotenv import load_dotenv
from instructor.cache import AutoCache
from pydantic import BaseModel

# utils/call_llm.py
# litellm._turn_on_debug()

T = TypeVar("T", bound=BaseModel)

load_dotenv()
api_key = os.getenv("OPENROUTER_API_KEY")
model = os.getenv("OPENROUTER_MODEL", "openrouter/meta-llama/llama-3.3-70b-instruct")
structured_model = os.getenv(
    "OPENROUTER_STRUCTURED_MODEL", "openrouter/meta-llama/llama-3.3-70b-instruct"
)

client = instructor.from_litellm(litellm.completion, mode=instructor.Mode.JSON_SCHEMA)
async_client = instructor.from_litellm(
    litellm.acompletion, mode=instructor.Mode.JSON_SCHEMA
)


def call_llm(prompt: str, api_key=api_key) -> str:
    """Calls the LLM with the provided prompt and returns the response."""
    try:
        response = litellm.completion(
<<<<<<< HEAD
            model=model,
            messages=[{"role": "user", "content": prompt}]
            if isinstance(prompt, str)
            else [
                {"role": msg.role.value, "content": msg.content}
                for msg in prompt.messages
            ],
=======
            model="openrouter/meta-llama/llama-3.3-70b-instruct",
            messages=[{"role": "user", "content": prompt}],
>>>>>>> d8acb7db
            api_key=api_key,
        )

        if response.choices[0].message.content:
            return response.choices[0].message.content
        else:
            return f"Error: Could not extract message content from LLM response. Response: {response}"  # noqa: E501

    except Exception as e:
        return f"Error calling LLM: {e}"


async def call_llm_async(prompt: str, api_key=api_key) -> str:
    """Asynchronously calls the LLM with the provided prompt and returns the response."""
    try:
        response = await litellm.acompletion(
<<<<<<< HEAD
            model=model,
            messages=[{"role": "user", "content": prompt}]
            if isinstance(prompt, str)
            else [
                {"role": msg.role.value, "content": msg.content}
                for msg in prompt.messages
            ],
=======
            model="openrouter/meta-llama/llama-3.3-70b-instruct",
            messages=[{"role": "user", "content": prompt}],
>>>>>>> d8acb7db
            api_key=api_key,
        )

        if response.choices[0].message.content:
            return response.choices[0].message.content
        else:
            return f"Error: Could not extract message content from LLM response. Response: {response}"  # noqa: E501

    except Exception as e:
        return f"Error calling LLM: {e}"


def call_structured_llm(
    prompt: Union[str, ChatHistory], model: type[T], max_retries: int = 3
) -> T:
    """Calls the LLM with a structured prompt and returns the response."""
    try:
        response = client.chat.completions.create(
            messages=[{"role": "user", "content": prompt}]
            if isinstance(prompt, str)
            else [
                {"role": msg.role.value, "content": msg.content}
                for msg in prompt.messages
            ],
            model=structured_model,
            api_key=api_key,
            response_model=model,
            max_retries=max_retries,
        )

        if response:
            return response

        else:
            raise f"Error: Could not extract message content from LLM response. Response: {response}"

    except Exception as e:
        raise f"Error calling LLM: {e}" from e


def call_structured_llm_async(
    prompt: Union[str, ChatHistory], model: type[T], max_retries: int = 3
) -> T:
    """Asynchronously calls the LLM with a structured prompt and returns the response."""
    try:
        response = async_client.chat.completions.create(
            messages=[{"role": "user", "content": prompt}]
            if isinstance(prompt, str)
            else [
                {"role": msg.role.value, "content": msg.content}
                for msg in prompt.messages
            ],
            model=structured_model,
            response_model=model,
            max_retries=max_retries,
        )

        if response:
            return response

        else:
            raise f"Error: Could not extract message content from LLM response. Response: {response}"

    except Exception as e:
        raise f"Error calling LLM: {e}" from e<|MERGE_RESOLUTION|>--- conflicted
+++ resolved
@@ -1,14 +1,12 @@
 import os
-<<<<<<< HEAD
 from typing import TypeVar, Union
-=======
->>>>>>> d8acb7db
 
 import instructor
 import litellm
 from dotenv import load_dotenv
-from instructor.cache import AutoCache
 from pydantic import BaseModel
+
+from ..schemas import ChatHistory
 
 # utils/call_llm.py
 # litellm._turn_on_debug()
@@ -28,11 +26,10 @@
 )
 
 
-def call_llm(prompt: str, api_key=api_key) -> str:
+def call_llm(prompt: Union[str, ChatHistory], api_key=api_key) -> str:
     """Calls the LLM with the provided prompt and returns the response."""
     try:
         response = litellm.completion(
-<<<<<<< HEAD
             model=model,
             messages=[{"role": "user", "content": prompt}]
             if isinstance(prompt, str)
@@ -40,10 +37,6 @@
                 {"role": msg.role.value, "content": msg.content}
                 for msg in prompt.messages
             ],
-=======
-            model="openrouter/meta-llama/llama-3.3-70b-instruct",
-            messages=[{"role": "user", "content": prompt}],
->>>>>>> d8acb7db
             api_key=api_key,
         )
 
@@ -56,11 +49,10 @@
         return f"Error calling LLM: {e}"
 
 
-async def call_llm_async(prompt: str, api_key=api_key) -> str:
+async def call_llm_async(prompt: Union[str, ChatHistory], api_key=api_key) -> str:
     """Asynchronously calls the LLM with the provided prompt and returns the response."""
     try:
         response = await litellm.acompletion(
-<<<<<<< HEAD
             model=model,
             messages=[{"role": "user", "content": prompt}]
             if isinstance(prompt, str)
@@ -68,10 +60,6 @@
                 {"role": msg.role.value, "content": msg.content}
                 for msg in prompt.messages
             ],
-=======
-            model="openrouter/meta-llama/llama-3.3-70b-instruct",
-            messages=[{"role": "user", "content": prompt}],
->>>>>>> d8acb7db
             api_key=api_key,
         )
 
@@ -125,6 +113,7 @@
                 for msg in prompt.messages
             ],
             model=structured_model,
+            api_key=api_key,
             response_model=model,
             max_retries=max_retries,
         )
